import core.parameters

TIER_NONE = 0
TIER_CONSTANT = 1
TIER_QUADRATIC = 2
TIER_EXPONENTIAL = 3
TIER_SPECIAL = 4

PATRONS = {}
loaded = False

<<<<<<< HEAD
for user, rank in core.parameters.get('patrons').items():
	numeric = -1
	if rank.startswith('none'):
		numeric = TIER_NONE
	elif rank.startswith('constant'):
		numeric = TIER_CONSTANT
	elif rank.startswith('quadratic'):
		numeric = TIER_QUADRATIC
	elif rank.startswith('exponential'):
		numeric = TIER_EXPONENTIAL
	elif rank.startswith('special'):
		numeric = TIER_SPECIAL
	if numeric == -1:
		raise Exception('"{}" is an invalid patreon rank'.format(rank))
	PATRONS[user] = numeric
	# print('Patron:', user, numeric)

def tier(uid):
	if not isinstance(uid, str):
		raise TypeError('User IDs must be of type str')
	return PATRONS.get(uid, TIER_NONE)
=======
def load():
	global PATRONS
	for user, rank in core.parameters.get('patrons').items():
		numeric = -1
		if rank.startswith('none'):
			numeric = TIER_NONE
		elif rank.startswith('constant'):
			numeric = TIER_CONSTANT
		elif rank.startswith('quadratic'):
			numeric = TIER_QUADRATIC
		elif rank.startswith('exponential'):
			numeric = TIER_EXPONENTIAL
		elif rank.startswith('special'):
			numeric = TIER_SPECIAL
		if numeric == -1:
			raise ValueError('"{}" is an invalid patreon rank'.format(rank))
		PATRONS[user] = numeric
	global loaded
	loaded = True

def tier(uid):
	if not loaded:
		load()
	return PATRONS.get(uid, TIER_NONE)

def reset():
	global loaded
	loaded = False
>>>>>>> 13ea1064
<|MERGE_RESOLUTION|>--- conflicted
+++ resolved
@@ -7,33 +7,11 @@
 TIER_SPECIAL = 4
 
 PATRONS = {}
-loaded = False
+LOADED = False
 
-<<<<<<< HEAD
-for user, rank in core.parameters.get('patrons').items():
-	numeric = -1
-	if rank.startswith('none'):
-		numeric = TIER_NONE
-	elif rank.startswith('constant'):
-		numeric = TIER_CONSTANT
-	elif rank.startswith('quadratic'):
-		numeric = TIER_QUADRATIC
-	elif rank.startswith('exponential'):
-		numeric = TIER_EXPONENTIAL
-	elif rank.startswith('special'):
-		numeric = TIER_SPECIAL
-	if numeric == -1:
-		raise Exception('"{}" is an invalid patreon rank'.format(rank))
-	PATRONS[user] = numeric
-	# print('Patron:', user, numeric)
-
-def tier(uid):
-	if not isinstance(uid, str):
-		raise TypeError('User IDs must be of type str')
-	return PATRONS.get(uid, TIER_NONE)
-=======
 def load():
 	global PATRONS
+	global LOADED
 	for user, rank in core.parameters.get('patrons').items():
 		numeric = -1
 		if rank.startswith('none'):
@@ -49,15 +27,15 @@
 		if numeric == -1:
 			raise ValueError('"{}" is an invalid patreon rank'.format(rank))
 		PATRONS[user] = numeric
-	global loaded
-	loaded = True
+	LOADED = True
 
 def tier(uid):
-	if not loaded:
+	if not isinstance(uid, str):
+		raise TypeError('User IDs must be of type str')
+	if not LOADED:
 		load()
 	return PATRONS.get(uid, TIER_NONE)
 
 def reset():
-	global loaded
-	loaded = False
->>>>>>> 13ea1064
+	global LOADED
+	LOADED = False