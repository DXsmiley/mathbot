--- conflicted
+++ resolved
@@ -130,7 +130,6 @@
 					print('No debugging information available for this error.')
 					# print('You may wish to open an issue: github.com/DXsmiley/mathbot')
 				else:
-<<<<<<< HEAD
 					print('Runtime error in', dbg['name'])
 					print(format_error_place(dbg['code'], dbg['position']))
 				print(str(e))
@@ -144,41 +143,4 @@
 			except Exception as e:
 				traceback.print_exc()
 
-main()
-=======
-					if result is None:
-						print('Failed to parse the equation:')
-						print_token_parse_caret(to)
-					else:
-						if show_parsepoint:
-							print_token_parse_caret(to)
-						if show_tree:
-							print(json.dumps(result, indent = 4))
-						try:
-							future = c.evaluate(result, user_scope, limits = {'warnings': True})
-							warnings, result = run_with_timeout(future, 5)
-							for i in warnings:
-								print(i)
-							print(result)
-						except asyncio.TimeoutError:
-							print('Function took too long to compute.')
-						except Exception as e:
-							print('Error:', e)
-							traceback.print_exc()
-						user_scope.clear_cache()
-
-	elif len(sys.argv) == 2:
-
-		filename = sys.argv[1]
-		if filename[0] == '+':
-			filename = './calculator/scripts/' + filename[1:] + '.c5'
-		code = open(filename).read()
-		try:
-			print(c.calculate(code))
-		except calculator.attempt6.ParseFailed as e:
-			print(format_parse_error('error', code, e.position))
-
-	else:
-
-		print('???')
->>>>>>> f18b961d
+main()