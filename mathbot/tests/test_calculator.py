--- conflicted
+++ resolved
@@ -30,14 +30,6 @@
 	for i in range(20):
 		r = calculator.calculate(equation, tick_limit = TIMEOUT)
 		assert start <= r <= end
-
-<<<<<<< HEAD
-def unknown(equation):
-	calculator.calculate(equation, tick_limit = TIMEOUT)
-=======
-# def unknown(equation):
-# 	calculator.calculate(equation, stop_errors = False)
->>>>>>> 13ea1064
 
 def throws(equation):
 	with pytest.raises(calculator.errors.EvaluationError):
@@ -85,7 +77,6 @@
 	throws('10 % 0')
 
 def test_constants():
-<<<<<<< HEAD
 	doit("PI * PI / 10", sympy.pi * sympy.pi / 10)
 	doit("PI*PI/10", sympy.pi*sympy.pi/10)
 	doit("PI^2", sympy.pi**2)
@@ -98,20 +89,7 @@
 	doit("int(-E)", int(-sympy.E))
 	# doit("round(E)", round(sympy.E))
 	# doit("round(-E)", round(-sympy.E))
-=======
-	doit("PI * PI / 10", math.pi * math.pi / 10)
-	doit("PI*PI/10", math.pi*math.pi/10)
-	doit("PI^2", math.pi**2)
-	doit("e / 3", math.e / 3)
-
-def test_builtin_functions():
-	doit("round(PI^2)", round(math.pi**2))
-	doit("sin(PI/2)", math.sin(math.pi/2))
-	doit("int(E)", int(math.e))
-	doit("int(-E)", int(-math.e))
-	doit("round(E)", round(math.e))
-	doit("round(-E)", round(-math.e))
->>>>>>> 13ea1064
+
 
 def test_power():
 	doit("2^3^2", 2**3**2)
@@ -299,13 +277,13 @@
 	doit('x = if, x(2, 3, 4)', 3)
 
 def test_map():
-	doit("' \ map((x) -> x * 2, list(0, 1, 2, 3, 4, 5))", 2)
-	doit("' \ \ \ \ map((x) -> x * 2, list(0, 1, 2, 3, 4, 5))", 8)
-	doit("' \ map((x) ~> x() * 2, list(0, 1, 2, 3, 4, 5))", 2)
-	doit("' \ \ \ map(sin, list(0, 1, 2, 3, 4))", sympy.sin(3))
-	doit("' \ map((x) -> x * 2, range(0, 6))", 2)
-	doit("' \ \ \ \ map((x) -> x * 2, range(0, 6))", 8)
-	throws("' \ \ \ \ map((a, b) -> a + b, list(0, 1, 2, 3, 4, 5))")
+	doit("' \\ map((x) -> x * 2, list(0, 1, 2, 3, 4, 5))", 2)
+	doit("' \\ \\ \\ \\ map((x) -> x * 2, list(0, 1, 2, 3, 4, 5))", 8)
+	doit("' \\ map((x) ~> x() * 2, list(0, 1, 2, 3, 4, 5))", 2)
+	doit("' \\ \\ \\ map(sin, list(0, 1, 2, 3, 4))", sympy.sin(3))
+	doit("' \\ map((x) -> x * 2, range(0, 6))", 2)
+	doit("' \\ \\ \\ \\ map((x) -> x * 2, range(0, 6))", 8)
+	throws("' \\ \\ \\ \\ map((a, b) -> a + b, list(0, 1, 2, 3, 4, 5))")
 	doit("length(list(1, 2, 3))", 3)
 	doit("f = (x) -> x * 2, length(map(f, list()))", 0)
 
