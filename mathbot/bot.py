#!/usr/bin/env python3
# encoding: utf-8

import os
import sys
import warnings
import logging
import asyncio
import re
import json
import typing
import traceback

import termcolor
import discord
import discord.ext.commands
from discord.ext.commands.errors import *

<<<<<<< HEAD
import core.blame
import core.keystore
import core.settings
import utils


warnings.simplefilter('default')
logging.basicConfig(level = logging.INFO)
=======
logging.basicConfig(level = logging.INFO)
sys.setrecursionlimit(2500)


DONE_SETUP = False
RELEASE = None
TOKEN = None
SHARDS_TOTAL = 0
SHARDS_MINE = typing.List[int]
BOT_RUNNING = True


def do_setup():
	global DONE_SETUP
	global RELEASE
	global TOKEN
	global SHARDS_TOTAL
	global SHARDS_MINE
>>>>>>> 538f6d6d


core.blame.monkey_patch()


class MathBot(discord.ext.commands.AutoShardedBot):

	def __init__(self, parameters):
		super().__init__(
			command_prefix=_determine_prefix,
			pm_help=True,
			shard_count=parameters.get('shards total'),
			shard_ids=parameters.get('shards mine')
		)
		self.parameters = parameters
		self.release = parameters.get('release')
		self.keystore = _create_keystore(parameters)
		self.settings = core.settings.Settings(self.keystore)
		assert self.release in ['development', 'beta', 'release']
		self.remove_command('help')
		for i in _get_extensions(parameters):
			self.load_extension(i)

	def run(self):
		super().run(self.parameters.get('token'))

	async def on_message(self, message):
		if self.release != 'production' or not message.author.is_bot:
			await self.process_commands(message)

	async def on_error(self, event, *args, **kwargs):
		termcolor.cprint('An error occurred outside of a command', 'red')
		termcolor.cprint(traceback.format_exc(), 'blue')

	async def on_command_error(self, context, error):
		if isinstance(error, CommandNotFound):
			return
		elif isinstance(error, MissingRequiredArgument):
			await context.send(f'Argument {error.param} required.')
		elif isinstance(error, TooManyArguments):
			await context.send(f'Too many arguments given.')
		elif isinstance(error, NoPrivateMessage):
			await context.send(f'That command cannot be used in DMs.')
		elif isinstance(error, DisabledCommand):
			await context.send(f'That command is disabled.')
		elif isinstance(error, CommandInvokeError):
			termcolor.cprint('An error occurred while running a command', 'red')
			termcolor.cprint(''.join(traceback.format_exception(etype=type(error.original), value=error.original, tb=error.original.__traceback__)), 'blue')
			embed = discord.Embed(
				title='An internal error occurred while running the command.',
				colour=discord.Colour.red(),
				description='Automatic reporting is currently disabled.'
			)
			await context.send(embed=embed)
		else:
			termcolor.cprint('An unknown issue occurred while running a command', 'red')
			termcolor.cprint(''.join(traceback.format_exception(etype=type(error), value=error, tb=error.__traceback__)), 'blue')
			embed = discord.Embed(
				title='An unknown error occurred.',
				colour=discord.Colour.red(),
				description='This is even worse than normal.'
			)
			await context.send(embed=embed)


def run(parameters):
	if sys.getrecursionlimit() < 2500:
		sys.setrecursionlimit(2500)
	MathBot(parameters).run()


@utils.listify
def _get_extensions(parameters):
	yield 'modules.about'
	yield 'modules.blame'
	# yield 'modules.calcmod'
	# yield 'modules.dice'
	# yield 'modules.greeter'
	# yield 'modules.heartbeat'
	yield 'modules.help'
	yield 'modules.latex'
	# yield 'modules.purge'
	# yield 'modules.reporter'
	yield 'modules.settings'
	# yield 'modules.wolfram'
	if parameters.get('release') == 'development':
		yield 'modules.echo'
		# yield 'modules.throws'
	if parameters.get('release') == 'production':
		yield 'modules.analytics'


def _create_keystore(parameters):
	keystore_mode = parameters.get('keystore mode')
	if keystore_mode == 'redis':
		return core.keystore.create_redis(
			parameters.get('keystore redis url'),
			parameters.get('keystore redis number')
		)
	if keystore_mode == 'disk':
		return core.keystore.create_disk(parameters.get('keystore disk filename'))
	raise ValueError(f'"{keystore_mode}" is not a valid keystore mode')


async def _determine_prefix(bot, message):
	prefixes = [f'<@!{bot.user.id}> ', f'<@{bot.user.id}> ', '=']
	if message.guild is None:
		prefixes.append('')
	# TODO: Grab custom prefixes here
	return prefixes

if __name__ == '__main__':
	print('bot.py found that it was the main module. You should be invoking the bot from entrypoint.py')
	sys.exit(1)<|MERGE_RESOLUTION|>--- conflicted
+++ resolved
@@ -16,7 +16,6 @@
 import discord.ext.commands
 from discord.ext.commands.errors import *
 
-<<<<<<< HEAD
 import core.blame
 import core.keystore
 import core.settings
@@ -25,28 +24,7 @@
 
 warnings.simplefilter('default')
 logging.basicConfig(level = logging.INFO)
-=======
-logging.basicConfig(level = logging.INFO)
 sys.setrecursionlimit(2500)
-
-
-DONE_SETUP = False
-RELEASE = None
-TOKEN = None
-SHARDS_TOTAL = 0
-SHARDS_MINE = typing.List[int]
-BOT_RUNNING = True
-
-
-def do_setup():
-	global DONE_SETUP
-	global RELEASE
-	global TOKEN
-	global SHARDS_TOTAL
-	global SHARDS_MINE
->>>>>>> 538f6d6d
-
-
 core.blame.monkey_patch()
 
 
