#!/usr/bin/env python3
# encoding: utf-8

import warnings
warnings.simplefilter('default')

import sys
import os
import asyncio
import re
import signal

import discord
import logging
import core.parameters
import json

import typing


# logging.basicConfig(level = logging.WARNING)


DONE_SETUP = False
RELEASE = None
TOKEN = None
SHARDS_TOTAL = 0
SHARDS_MINE = typing.List[int]
BOT_RUNNING = True


class SecondSignal(Exception):
	def __str__(self):
		return 'A second signal was received.'


def handle_sigterm(signum, frame):
	global BOT_RUNNING
	if not BOT_RUNNING:
		raise SecondSignal
	BOT_RUNNING = False
	print('\nCaught SIGTERM\n')


def handle_sigint(signum, frame):
	global BOT_RUNNING
	if not BOT_RUNNING:
		raise SecondSignal
	BOT_RUNNING = False
	print('\nCaught SIGINT\n')


signal.signal(signal.SIGTERM, handle_sigterm)
signal.signal(signal.SIGINT, handle_sigint)



def do_setup():
	global DONE_SETUP
	global RELEASE
	global TOKEN
	global SHARDS_TOTAL
	global SHARDS_MINE

	import core.manager
	import core.keystore

	if DONE_SETUP:
		raise Exception('Cannot run setup twice')

	DONE_SETUP = True

	# Setup the keystore

	keystore_mode = core.parameters.get('keystore mode')
	if keystore_mode == 'redis':
		core.keystore.setup_redis(
			core.parameters.get('keystore redis url'),
			core.parameters.get('keystore redis number')
		)
	elif keystore_mode == 'disk':
		core.keystore.setup_disk(core.parameters.get('keystore disk filename'))
	else:
		raise Exception('"{}" is not a valid keystore mode'.format(keystore_mode))

	# Determine the release mode and token

	RELEASE = core.parameters.get('release').lower()
	TOKEN = core.parameters.get('token')

	if RELEASE not in ['development', 'beta', 'production']:
		raise Exception('"{}" is not a valid release mode'.format(RELEASE))

	if not TOKEN:
		raise Exception('No token specified')

	SHARDS_TOTAL = core.parameters.get('shards total')
	SHARDS_MINE = core.parameters.get('shards mine')

	if SHARDS_TOTAL is None:
		print('Total number of shards is unknown. Cannot run.')

	print('Total shards:', SHARDS_TOTAL)
	print('My shards:', ' '.join(map(str, SHARDS_MINE)))


# Used to ensure the beta bot only replies in the channel that it is supposed to
def event_filter(message):
	return True


def create_shard_manager(shard_id, shard_count):

	# Imports happen in here because importing some of these modules
	# causes state changes that could interfere with tests if they're
	# executed too early.

	# import modules.wolfram
	import modules.about
	import modules.blame
	import modules.calcmod
	import modules.help
	# import modules.throws
	import modules.settings
	# import modules.latex
	# import modules.purge
	# import modules.echo
	# import modules.analytics
	import modules.reporter
	# import modules.greeter
	import modules.dice
	import modules.heartbeat

	assert(0 <= shard_id < shard_count)

	manager = core.manager.Manager(
		TOKEN,
		shard_id = shard_id,
		shard_count = shard_count,
		master_filter = event_filter
	)

	manager.add_modules(
		modules.help.HelpModule(),
		# modules.wolfram.WolframModule(),
		modules.settings.SettingsModule(),
		modules.blame.BlameModule(),
		modules.about.AboutModule(),
		# modules.latex.LatexModule(),
		modules.calcmod.CalculatorModule(),
		# modules.purge.PurgeModule(),
		# Will only trigger stats if supplied with tokens
<<<<<<< HEAD
		# modules.analytics.AnalyticsModule(),
		modules.reporter.ReporterModule()
		# modules.dice.DiceModule()
=======
		modules.analytics.AnalyticsModule(),
		modules.reporter.ReporterModule(),
		modules.dice.DiceModule(),
		modules.heartbeat.Heartbeat()
>>>>>>> be6e545e
	)

	# if RELEASE == 'production':
	# 	manager.add_modules(
	# 		modules.greeter.GreeterModule()
	# 	)

	# if RELEASE == 'development':
	# 	manager.add_modules(
	# 		modules.throws.ThrowsModule(),
	# 		modules.echo.EchoModule()
	# 	)

	return manager


async def run_shard(shard_id, shard_count):
	while BOT_RUNNING:
		manager = create_shard_manager(shard_id, shard_count)
		async def handle_shutdown():
			while BOT_RUNNING:
				await asyncio.sleep(2)
			await manager.shutdown()
		await asyncio.gather(
			manager.run_async(),
			handle_shutdown()
		)


async def finish_or_cancel(task):
	try:
		asyncio.wait_for(task, timeout=10)
	except asyncio.TimeoutError:
		task.cancel()


def run_blocking():
	''' Run the bot '''
	future = run_async()
	loop = asyncio.get_event_loop()
	loop.run_until_complete(future)
	pending = asyncio.Task.all_tasks()
	loop.run_until_complete(asyncio.gather(*pending))
	# for task in asyncio.Task.all_tasks():
	# 	print('Completing task', task)
	# 	loop.run_until_complete(finish_or_cancel(task))
	loop.close()


async def run_async():
	''' Returns a future which will run the bot when awaited '''
	if not DONE_SETUP:
		do_setup()
	coroutines = [run_shard(i, SHARDS_TOTAL) for i in SHARDS_MINE]
	return await asyncio.gather(*coroutines)


if __name__ == '__main__':

	# Load parameters from command line arguments

	for i in sys.argv[1:]:
		if re.fullmatch(r'\w+\.env', i):
			value = os.environ.get(i[:-4])
			jdata = json.loads(value)
			core.parameters.add_source(jdata)
		elif i.startswith('{') and i.endswith('}'):
			jdata = json.loads(i)
			core.parameters.add_source(jdata)
		else:
			core.parameters.add_source_filename(i)

	# Run the bot

	run_blocking()<|MERGE_RESOLUTION|>--- conflicted
+++ resolved
@@ -150,16 +150,9 @@
 		modules.calcmod.CalculatorModule(),
 		# modules.purge.PurgeModule(),
 		# Will only trigger stats if supplied with tokens
-<<<<<<< HEAD
-		# modules.analytics.AnalyticsModule(),
-		modules.reporter.ReporterModule()
-		# modules.dice.DiceModule()
-=======
 		modules.analytics.AnalyticsModule(),
 		modules.reporter.ReporterModule(),
-		modules.dice.DiceModule(),
 		modules.heartbeat.Heartbeat()
->>>>>>> be6e545e
 	)
 
 	# if RELEASE == 'production':
