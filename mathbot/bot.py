--- conflicted
+++ resolved
@@ -104,21 +104,12 @@
 	print('My shards:', ' '.join(map(str, SHARDS_MINE)))
 
 
-<<<<<<< HEAD
-# Used to ensure the beta bot only replies in the channel that it is supposed to
+# Filters out messages from other bots.
 def event_filter(message):
+	if RELEASE != 'development' and message.author.bot:
+		return False
 	return True
 
-=======
-# Used to ensure the beta bot only replies in the channel that it is supposed to.
-# Also filters out messages from bots.
-def event_filter(message):
-	if RELEASE == 'production' and message.author.bot:
-		return False
-	if RELEASE == 'beta':
-		return not message.channel.is_private and message.channel.id == '325908974648164352'
-	return True
->>>>>>> 8cee2772
 
 def create_shard_manager(shard_id, shard_count):
 
