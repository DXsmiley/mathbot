--- conflicted
+++ resolved
@@ -110,11 +110,7 @@
 				<p>captbunzo</p>
 				<p>Joshua "GodsAperture" Champion</p>
 				<p>Paradoxica</p>
-<<<<<<< HEAD
-				<p>Joshua "GodsAperture" Champion</p>
-=======
 				<p>Sayaks</p>
->>>>>>> 13b2e4ea
 				<a href="https://www.patreon.com/dxsmiley">
 					<img src="images/patreon.png" />
 				</a>
