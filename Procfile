--- conflicted
+++ resolved
@@ -1,8 +1,4 @@
-<<<<<<< HEAD
-beta: cd mathbot && python entrypoint.py PARAMETERS.env
-=======
 amethyst: cd mathbot && python bot.py PARAMETERS.env '{"shards": {"mine": [0, 1]}}'
 emerald:  cd mathbot && python bot.py PARAMETERS.env '{"shards": {"mine": [2, 3]}}'
 saphire:  cd mathbot && python bot.py PARAMETERS.env '{"shards": {"mine": [4, 5]}}'
-topaz:    cd mathbot && python bot.py PARAMETERS.env '{"shards": {"mine": [6, 7]}}'
->>>>>>> b025058f
+topaz:    cd mathbot && python bot.py PARAMETERS.env '{"shards": {"mine": [6, 7]}}'